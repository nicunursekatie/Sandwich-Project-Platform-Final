import { useState, useEffect, memo } from "react";
import { useQuery } from "@tanstack/react-query";
import { Bell, MessageCircle } from "lucide-react";
import { Badge } from "@/components/ui/badge";
import { Button } from "@/components/ui/button";
import {
  DropdownMenu,
  DropdownMenuContent,
  DropdownMenuItem,
  DropdownMenuTrigger,
  DropdownMenuLabel,
  DropdownMenuSeparator,
} from "@/components/ui/dropdown-menu";
import { useAuth } from "@/hooks/useAuth";
import { apiRequest } from "@/lib/queryClient";

interface UnreadCounts {
  general: number;
  committee: number;
  hosts: number;
  drivers: number;
  recipients: number;
  core_team: number;
  direct: number;
  groups: number;
  total: number;
}

interface MessageNotificationsProps {
  user: any; // User object passed from parent Dashboard
}

function MessageNotifications({ user }: MessageNotificationsProps) {
  const isAuthenticated = !!user;
  const [lastCheck, setLastCheck] = useState(Date.now());

  // Early return if user is not authenticated to prevent any queries
  if (!isAuthenticated || !user) {
    return null;
  }

  // Query for unread message counts - only when authenticated
  const { data: unreadCounts, refetch, error, isLoading } = useQuery<UnreadCounts>({
    queryKey: ['/api/message-notifications/unread-counts'],
    enabled: !!user && isAuthenticated,
    refetchInterval: isAuthenticated ? 30000 : false, // Check every 30 seconds only when authenticated
  });



  // Listen for WebSocket notifications
  useEffect(() => {
    if (!user) {
      return;
    }

    // Declare variables in outer scope for cleanup
    let socket: WebSocket | null = null;
    let reconnectTimeoutId: NodeJS.Timeout | null = null;

    // Set up WebSocket connection for real-time notifications
    const protocol = window.location.protocol === "https:" ? "wss:" : "ws:";
    
    // Robust WebSocket URL construction for different environments
    let wsUrl: string;
    
    if (window.location.hostname.includes('.replit.dev') || window.location.hostname.includes('.replit.app') || window.location.hostname.includes('.spock.replit.dev')) {
      // Replit environment - use the full hostname without port but with correct protocol
      // Handle both old and new Replit domains
      wsUrl = `${protocol}//${window.location.hostname}/notifications`;
    } else if (window.location.hostname === 'localhost') {
<<<<<<< HEAD
      // Local development - ensure we have a valid port
=======
      // Local development - use the actual port from location, fallback to 5000
>>>>>>> 8abc12ee
      const port = window.location.port || '5000';
      if (port && port !== 'undefined') {
        wsUrl = `${protocol}//${window.location.hostname}:${port}/notifications`;
      } else {
        wsUrl = `${protocol}//${window.location.hostname}:5000/notifications`;
      }
    } else {
      // Fallback for other environments - use window.location.host which includes port
      wsUrl = `${protocol}//${window.location.host}/notifications`;
    }

<<<<<<< HEAD
    // Validate the URL before creating WebSocket
    try {
      new URL(wsUrl);
    } catch (urlError) {
      console.error('Invalid WebSocket URL:', wsUrl);
      return;
    }
=======
    console.debug('Attempting WebSocket connection to:', wsUrl);
>>>>>>> 8abc12ee

    try {
      socket = new WebSocket(wsUrl);

      socket.onopen = () => {
        // Send user identification
        if (socket) {
          socket.send(JSON.stringify({
            type: 'identify',
            userId: (user as any)?.id
          }));
        }
      };

      socket.onerror = (error) => {
        // Silently handle WebSocket errors to avoid console spam
        console.debug('WebSocket error:', error);
      };

      socket.onclose = (event) => {
        console.debug('WebSocket closed:', event.code, event.reason);
        // Only attempt reconnection if not a normal closure and not a connection failure
        if (event.code !== 1000 && event.code !== 1006) {
          reconnectTimeoutId = setTimeout(() => {
            // The cleanup function will trigger re-initialization
          }, 5000);
        }
      };

      socket.onmessage = (event) => {
        try {
          const data = JSON.parse(event.data);
          if (data.type === 'new_message') {
            // Refetch unread counts when new message arrives
            refetch();

            // Show browser notification if permission granted and available
            if (typeof Notification !== 'undefined' && Notification.permission === 'granted') {
              new Notification(`New message in ${data.committee}`, {
                body: `${data.sender}: ${data.content.substring(0, 100)}...`,
                icon: '/favicon.ico'
              });
            }
          }
        } catch (error) {
          // Silently handle parsing errors
        }
      };

    } catch (error) {
      // Still allow component to function without real-time updates
    }

    return () => {
      if (reconnectTimeoutId) {
        clearTimeout(reconnectTimeoutId);
      }
      if (socket) {
        socket.close(1000, 'Component unmounting');
      }
    };
  }, [user, refetch]);

  // Request notification permission on mount
  useEffect(() => {
    if (typeof Notification !== 'undefined' && Notification.permission === 'default') {
      Notification.requestPermission();
    }
  }, []);

  // Show loading state or empty state instead of returning null
  if (isLoading) {
    return null; // Could show a loading spinner here
  }

  if (error) {
    return null; // Could show error state here
  }

  const finalUnreadCounts = unreadCounts || {
    general: 0, committee: 0, hosts: 0, drivers: 0, recipients: 0,
    core_team: 0, direct: 0, groups: 0, total: 0
  };

  const totalUnread = finalUnreadCounts.total || 0;

  const handleMarkAllRead = async () => {
    try {
      await apiRequest('POST', '/api/message-notifications/mark-all-read');
      refetch();
    } catch (error) {
      // Silently handle errors
    }
  };

  const getChatDisplayName = (committee: string) => {
    const names = {
      general: 'General Chat',
      committee: 'Committee Chat',
      hosts: 'Host Chat',
      drivers: 'Driver Chat',
      recipients: 'Recipient Chat',
      core_team: 'Core Team',
      direct: 'Direct Messages',
      groups: 'Group Messages'
    };
    return names[committee as keyof typeof names] || committee;
  };

  const navigateToChat = (chatType: string) => {
    // Navigate to chat system instead of messages inbox
    window.location.href = '/dashboard?section=chat';
  };



  return (
    <DropdownMenu>
      <DropdownMenuTrigger asChild>
        <Button variant="ghost" size="sm" className="relative">
          <Bell className="h-5 w-5" />
          {/* Debug indicator - green dot shows component is mounted */}
          <div className="absolute bottom-0 right-0 w-2 h-2 bg-green-400 rounded-full" title="Notifications Active"></div>
          {totalUnread > 0 && (
            <Badge 
              variant="destructive" 
              className="absolute -top-2 -right-2 h-5 w-5 flex items-center justify-center p-0 text-xs"
            >
              {totalUnread > 99 ? '99+' : totalUnread}
            </Badge>
          )}
        </Button>
      </DropdownMenuTrigger>

      <DropdownMenuContent align="end" className="w-80">
        <DropdownMenuLabel className="font-semibold">
          <div className="flex items-center justify-between">
            <span>Message Notifications</span>
            {totalUnread > 0 && (
              <Button 
                variant="ghost" 
                size="sm" 
                onClick={handleMarkAllRead}
                className="text-xs h-6 px-2"
              >
                Mark all read
              </Button>
            )}
          </div>
        </DropdownMenuLabel>
        <DropdownMenuSeparator />

        {totalUnread === 0 ? (
          <DropdownMenuItem className="text-muted-foreground">
            No unread messages
          </DropdownMenuItem>
        ) : (
          Object.entries(finalUnreadCounts)
            .filter(([key, count]) => key !== 'total' && count > 0)
            .map(([committee, count]) => (
              <DropdownMenuItem 
                key={committee}
                className="flex items-center justify-between cursor-pointer"
                onClick={() => navigateToChat(committee)}
              >
                <div className="flex items-center gap-2">
                  <MessageCircle className="h-4 w-4" />
                  <span>{getChatDisplayName(committee)}</span>
                </div>
                <Badge variant="secondary" className="ml-2">
                  {count}
                </Badge>
              </DropdownMenuItem>
            ))
        )}
      </DropdownMenuContent>
    </DropdownMenu>
  );
}

// Memoize the component to prevent unnecessary re-renders when props haven't changed
export default memo(MessageNotifications, (prevProps, nextProps) => {
  // Only re-render if the user ID changes, not the entire user object
  return prevProps.user?.id === nextProps.user?.id;
});<|MERGE_RESOLUTION|>--- conflicted
+++ resolved
@@ -40,13 +40,16 @@
   }
 
   // Query for unread message counts - only when authenticated
-  const { data: unreadCounts, refetch, error, isLoading } = useQuery<UnreadCounts>({
-    queryKey: ['/api/message-notifications/unread-counts'],
+  const {
+    data: unreadCounts,
+    refetch,
+    error,
+    isLoading,
+  } = useQuery<UnreadCounts>({
+    queryKey: ["/api/message-notifications/unread-counts"],
     enabled: !!user && isAuthenticated,
     refetchInterval: isAuthenticated ? 30000 : false, // Check every 30 seconds only when authenticated
   });
-
-
 
   // Listen for WebSocket notifications
   useEffect(() => {
@@ -60,22 +63,22 @@
 
     // Set up WebSocket connection for real-time notifications
     const protocol = window.location.protocol === "https:" ? "wss:" : "ws:";
-    
+
     // Robust WebSocket URL construction for different environments
     let wsUrl: string;
-    
-    if (window.location.hostname.includes('.replit.dev') || window.location.hostname.includes('.replit.app') || window.location.hostname.includes('.spock.replit.dev')) {
+
+    if (
+      window.location.hostname.includes(".replit.dev") ||
+      window.location.hostname.includes(".replit.app") ||
+      window.location.hostname.includes(".spock.replit.dev")
+    ) {
       // Replit environment - use the full hostname without port but with correct protocol
       // Handle both old and new Replit domains
       wsUrl = `${protocol}//${window.location.hostname}/notifications`;
-    } else if (window.location.hostname === 'localhost') {
-<<<<<<< HEAD
+    } else if (window.location.hostname === "localhost") {
       // Local development - ensure we have a valid port
-=======
-      // Local development - use the actual port from location, fallback to 5000
->>>>>>> 8abc12ee
-      const port = window.location.port || '5000';
-      if (port && port !== 'undefined') {
+      const port = window.location.port || "5000";
+      if (port && port !== "undefined") {
         wsUrl = `${protocol}//${window.location.hostname}:${port}/notifications`;
       } else {
         wsUrl = `${protocol}//${window.location.hostname}:5000/notifications`;
@@ -85,17 +88,13 @@
       wsUrl = `${protocol}//${window.location.host}/notifications`;
     }
 
-<<<<<<< HEAD
     // Validate the URL before creating WebSocket
     try {
       new URL(wsUrl);
     } catch (urlError) {
-      console.error('Invalid WebSocket URL:', wsUrl);
+      console.error("Invalid WebSocket URL:", wsUrl);
       return;
     }
-=======
-    console.debug('Attempting WebSocket connection to:', wsUrl);
->>>>>>> 8abc12ee
 
     try {
       socket = new WebSocket(wsUrl);
@@ -103,20 +102,22 @@
       socket.onopen = () => {
         // Send user identification
         if (socket) {
-          socket.send(JSON.stringify({
-            type: 'identify',
-            userId: (user as any)?.id
-          }));
+          socket.send(
+            JSON.stringify({
+              type: "identify",
+              userId: (user as any)?.id,
+            }),
+          );
         }
       };
 
       socket.onerror = (error) => {
         // Silently handle WebSocket errors to avoid console spam
-        console.debug('WebSocket error:', error);
+        console.debug("WebSocket error:", error);
       };
 
       socket.onclose = (event) => {
-        console.debug('WebSocket closed:', event.code, event.reason);
+        console.debug("WebSocket closed:", event.code, event.reason);
         // Only attempt reconnection if not a normal closure and not a connection failure
         if (event.code !== 1000 && event.code !== 1006) {
           reconnectTimeoutId = setTimeout(() => {
@@ -128,15 +129,18 @@
       socket.onmessage = (event) => {
         try {
           const data = JSON.parse(event.data);
-          if (data.type === 'new_message') {
+          if (data.type === "new_message") {
             // Refetch unread counts when new message arrives
             refetch();
 
             // Show browser notification if permission granted and available
-            if (typeof Notification !== 'undefined' && Notification.permission === 'granted') {
+            if (
+              typeof Notification !== "undefined" &&
+              Notification.permission === "granted"
+            ) {
               new Notification(`New message in ${data.committee}`, {
                 body: `${data.sender}: ${data.content.substring(0, 100)}...`,
-                icon: '/favicon.ico'
+                icon: "/favicon.ico",
               });
             }
           }
@@ -144,7 +148,6 @@
           // Silently handle parsing errors
         }
       };
-
     } catch (error) {
       // Still allow component to function without real-time updates
     }
@@ -154,14 +157,17 @@
         clearTimeout(reconnectTimeoutId);
       }
       if (socket) {
-        socket.close(1000, 'Component unmounting');
+        socket.close(1000, "Component unmounting");
       }
     };
   }, [user, refetch]);
 
   // Request notification permission on mount
   useEffect(() => {
-    if (typeof Notification !== 'undefined' && Notification.permission === 'default') {
+    if (
+      typeof Notification !== "undefined" &&
+      Notification.permission === "default"
+    ) {
       Notification.requestPermission();
     }
   }, []);
@@ -176,15 +182,22 @@
   }
 
   const finalUnreadCounts = unreadCounts || {
-    general: 0, committee: 0, hosts: 0, drivers: 0, recipients: 0,
-    core_team: 0, direct: 0, groups: 0, total: 0
+    general: 0,
+    committee: 0,
+    hosts: 0,
+    drivers: 0,
+    recipients: 0,
+    core_team: 0,
+    direct: 0,
+    groups: 0,
+    total: 0,
   };
 
   const totalUnread = finalUnreadCounts.total || 0;
 
   const handleMarkAllRead = async () => {
     try {
-      await apiRequest('POST', '/api/message-notifications/mark-all-read');
+      await apiRequest("POST", "/api/message-notifications/mark-all-read");
       refetch();
     } catch (error) {
       // Silently handle errors
@@ -193,24 +206,22 @@
 
   const getChatDisplayName = (committee: string) => {
     const names = {
-      general: 'General Chat',
-      committee: 'Committee Chat',
-      hosts: 'Host Chat',
-      drivers: 'Driver Chat',
-      recipients: 'Recipient Chat',
-      core_team: 'Core Team',
-      direct: 'Direct Messages',
-      groups: 'Group Messages'
+      general: "General Chat",
+      committee: "Committee Chat",
+      hosts: "Host Chat",
+      drivers: "Driver Chat",
+      recipients: "Recipient Chat",
+      core_team: "Core Team",
+      direct: "Direct Messages",
+      groups: "Group Messages",
     };
     return names[committee as keyof typeof names] || committee;
   };
 
   const navigateToChat = (chatType: string) => {
     // Navigate to chat system instead of messages inbox
-    window.location.href = '/dashboard?section=chat';
-  };
-
-
+    window.location.href = "/dashboard?section=chat";
+  };
 
   return (
     <DropdownMenu>
@@ -218,13 +229,16 @@
         <Button variant="ghost" size="sm" className="relative">
           <Bell className="h-5 w-5" />
           {/* Debug indicator - green dot shows component is mounted */}
-          <div className="absolute bottom-0 right-0 w-2 h-2 bg-green-400 rounded-full" title="Notifications Active"></div>
+          <div
+            className="absolute bottom-0 right-0 w-2 h-2 bg-green-400 rounded-full"
+            title="Notifications Active"
+          ></div>
           {totalUnread > 0 && (
-            <Badge 
-              variant="destructive" 
+            <Badge
+              variant="destructive"
               className="absolute -top-2 -right-2 h-5 w-5 flex items-center justify-center p-0 text-xs"
             >
-              {totalUnread > 99 ? '99+' : totalUnread}
+              {totalUnread > 99 ? "99+" : totalUnread}
             </Badge>
           )}
         </Button>
@@ -235,9 +249,9 @@
           <div className="flex items-center justify-between">
             <span>Message Notifications</span>
             {totalUnread > 0 && (
-              <Button 
-                variant="ghost" 
-                size="sm" 
+              <Button
+                variant="ghost"
+                size="sm"
                 onClick={handleMarkAllRead}
                 className="text-xs h-6 px-2"
               >
@@ -254,9 +268,9 @@
           </DropdownMenuItem>
         ) : (
           Object.entries(finalUnreadCounts)
-            .filter(([key, count]) => key !== 'total' && count > 0)
+            .filter(([key, count]) => key !== "total" && count > 0)
             .map(([committee, count]) => (
-              <DropdownMenuItem 
+              <DropdownMenuItem
                 key={committee}
                 className="flex items-center justify-between cursor-pointer"
                 onClick={() => navigateToChat(committee)}
